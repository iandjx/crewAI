[tool.poetry]
name = "crewai"
<<<<<<< HEAD
version = "0.36.1"
=======
version = "0.41.1"
>>>>>>> 349753a0
description = "Cutting-edge framework for orchestrating role-playing, autonomous AI agents. By fostering collaborative intelligence, CrewAI empowers agents to work together seamlessly, tackling complex tasks."
authors = ["Joao Moura <joao@crewai.com>"]
readme = "README.md"
packages = [{ include = "crewai", from = "src" }]

[tool.poetry.urls]
Homepage = "https://crewai.com"
Documentation = "https://github.com/joaomdmoura/CrewAI/wiki/Index"
Repository = "https://github.com/joaomdmoura/crewai"

[tool.poetry.dependencies]
python = ">=3.10,<=3.13"
pydantic = "^2.4.2"
langchain = ">0.2,<=0.3"
openai = "^1.13.3"
opentelemetry-api = "^1.22.0"
opentelemetry-sdk = "^1.22.0"
opentelemetry-exporter-otlp-proto-http = "^1.22.0"
instructor = "1.3.3"
regex = "^2023.12.25"
crewai-tools = { version = "^0.4.26", optional = true }
click = "^8.1.7"
python-dotenv = "^1.0.0"
appdirs = "^1.4.4"
jsonref = "^1.1.0"
agentops = { version = "^0.3.0", optional = true }
embedchain = "^0.1.114"
json-repair = "^0.25.2"

[tool.poetry.extras]
tools = ["crewai-tools"]
agentops = ["agentops"]

[tool.poetry.group.dev.dependencies]
isort = "^5.13.2"
mypy = "1.10.0"
autoflake = "^2.2.1"
pre-commit = "^3.6.0"
mkdocs = "^1.4.3"
mkdocstrings = "^0.22.0"
mkdocstrings-python = "^1.1.2"
mkdocs-material = { extras = ["imaging"], version = "^9.5.7" }
mkdocs-material-extensions = "^1.3.1"
pillow = "^10.2.0"
cairosvg = "^2.7.1"
crewai-tools = "^0.4.26"

[tool.poetry.group.test.dependencies]
pytest = "^8.0.0"
pytest-vcr = "^1.0.2"
python-dotenv = "1.0.0"

[tool.poetry.scripts]
crewai = "crewai.cli.cli:crewai"

[tool.mypy]
ignore_missing_imports = true
disable_error_code = 'import-untyped'
exclude = ["cli/templates/main.py", "cli/templates/crew.py"]

[build-system]
requires = ["poetry-core"]
build-backend = "poetry.core.masonry.api"<|MERGE_RESOLUTION|>--- conflicted
+++ resolved
@@ -1,10 +1,6 @@
 [tool.poetry]
 name = "crewai"
-<<<<<<< HEAD
-version = "0.36.1"
-=======
 version = "0.41.1"
->>>>>>> 349753a0
 description = "Cutting-edge framework for orchestrating role-playing, autonomous AI agents. By fostering collaborative intelligence, CrewAI empowers agents to work together seamlessly, tackling complex tasks."
 authors = ["Joao Moura <joao@crewai.com>"]
 readme = "README.md"
