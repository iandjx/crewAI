--- conflicted
+++ resolved
@@ -1,48 +1,22 @@
+import logging
 import os
-<<<<<<< HEAD
-import uuid
-import json
-import asyncio
-import threading
-from typing import Any, Dict, List, Optional, Tuple, Type
-from datetime import datetime
-
-from langchain.agents.agent import RunnableAgent
-from langchain.agents.output_parsers import ReActSingleInputOutputParser
-=======
+
 from inspect import signature
-from typing import Any, List, Optional, Tuple
+from typing import Any, List, Optional, Tuple, Type
 
 from langchain.agents.agent import RunnableAgent
 from langchain.agents.tools import BaseTool
->>>>>>> 5b442e43
 from langchain.agents.tools import tool as LangChainTool
+from langchain.agents.output_parsers import ReActSingleInputOutputParser
 from langchain_core.agents import AgentAction
 from langchain_core.callbacks import BaseCallbackHandler
 from langchain_openai import ChatOpenAI
-<<<<<<< HEAD
-from pydantic import (
-    UUID4,
-    BaseModel,
-    ConfigDict,
-    Field,
-    InstanceOf,
-    PrivateAttr,
-    field_validator,
-    model_validator,
-)
-from pydantic_core import PydanticCustomError
-
-from queue import Queue
-from crewai.agents import CacheHandler, CrewAgentExecutor, CrewAgentParser, ToolsHandler
+from pydantic import Field, InstanceOf, PrivateAttr, model_validator
+
+from crewai.agents import CacheHandler, CrewAgentExecutor, CrewAgentParser
 from crewai.agents.custom_parsers import GeminiAgentParser
 from crewai.agents.socket_stream_handler import SocketStreamHandler
-=======
-from pydantic import Field, InstanceOf, PrivateAttr, model_validator
-
-from crewai.agents import CacheHandler, CrewAgentExecutor, CrewAgentParser
 from crewai.agents.agent_builder.base_agent import BaseAgent
->>>>>>> 5b442e43
 from crewai.memory.contextual.contextual_memory import ContextualMemory
 from crewai.tools.agent_tools import AgentTools
 from crewai.utilities import Converter, Prompts
@@ -60,14 +34,9 @@
         def noop(f):
             return f
 
-<<<<<<< HEAD
-import logging
+        return noop
 
 logging.basicConfig(level=(os.getenv("LOGGING_LEVEL", "debug").lower() or logging.DEBUG))
-
-=======
-        return noop
->>>>>>> 5b442e43
 
 
 @track_agent()
@@ -98,51 +67,7 @@
             max_retry_limit: Maximum number of retries for an agent to execute a task when an error occurs.
     """
 
-<<<<<<< HEAD
-    __hash__ = object.__hash__  # type: ignore
-    _logger: Logger = PrivateAttr()
-    _rpm_controller: RPMController = PrivateAttr(default=None)
-    _request_within_rpm_limit: Any = PrivateAttr(default=None)
-    _token_process: TokenProcess = TokenProcess()
-
-    formatting_errors: int = 0
-    model_config = ConfigDict(arbitrary_types_allowed=True)
-    id: UUID4 = Field(
-        default_factory=uuid.uuid4,
-        frozen=True,
-        description="Unique identifier for the object, not set by user.",
-    )
-    name: str = Field(description="Name of the agent")
-    role: str = Field(description="Role of the agent")
-    goal: str = Field(description="Objective of the agent")
-    backstory: str = Field(description="Backstory of the agent")
-    cache: bool = Field(
-        default=True,
-        description="Whether the agent should use a cache for tool usage.",
-    )
-    config: Optional[Dict[str, Any]] = Field(
-        description="Configuration for the agent",
-        default=None,
-    )
-    max_rpm: Optional[int] = Field(
-        default=None,
-        description="Maximum number of requests per minute for the agent execution to be respected.",
-    )
-    verbose: bool = Field(
-        default=False, description="Verbose mode for the Agent Execution"
-    )
-    allow_delegation: bool = Field(
-        default=True, description="Allow delegation of tasks to agents"
-    )
-    tools: Optional[List[Any]] = Field(
-        default_factory=list, description="Tools at agents disposal"
-    )
-    max_iter: Optional[int] = Field(
-        default=25, description="Maximum iterations for an agent to execute a task"
-    )
-=======
     _times_executed: int = PrivateAttr(default=0)
->>>>>>> 5b442e43
     max_execution_time: Optional[int] = Field(
         default=None,
         description="Maximum execution time for an agent to execute a task",
@@ -156,14 +81,10 @@
         default=None,
         description="Callback to be executed after each step of the agent execution.",
     )
-<<<<<<< HEAD
     stop_generating_check: Optional[Any] = Field(
         default=None,
         description="Function that returns whether generation should be stopped",
     )
-    i18n: I18N = Field(default=I18N(), description="Internationalization settings.")
-=======
->>>>>>> 5b442e43
     llm: Any = Field(
         default_factory=lambda: ChatOpenAI(
             model=os.environ.get("OPENAI_MODEL_NAME", "gpt-4o")
@@ -218,8 +139,8 @@
                 self.llm.callbacks.append(token_handler)
 
             if agentops and not any(
-                isinstance(handler, agentops.LangchainCallbackHandler)
-                for handler in self.llm.callbacks
+                    isinstance(handler, agentops.LangchainCallbackHandler)
+                    for handler in self.llm.callbacks
             ):
                 agentops.stop_instrumenting()
                 self.llm.callbacks.append(agentops.LangchainCallbackHandler())
@@ -277,21 +198,11 @@
         )
         self.agent_executor.tools_names = self.__tools_names(parsed_tools)
 
-<<<<<<< HEAD
         socket_stream_handler = SocketStreamHandler(
             socket_write_fn=self.step_callback,
             agent_name=self.name, task_name=task.name,
             tools_names=self.agent_executor.tools_names)
 
-        result = self.agent_executor.invoke(
-            {
-                "input": task_prompt,
-                "tool_names": self.agent_executor.tools_names,
-                "tools": self.agent_executor.tools_description,
-            },
-            config={'callbacks': [socket_stream_handler]}
-        )["output"]
-=======
         if self.crew and self.crew._train:
             task_prompt = self._training_handler(task_prompt=task_prompt)
         else:
@@ -303,48 +214,32 @@
                     "input": task_prompt,
                     "tool_names": self.agent_executor.tools_names,
                     "tools": self.agent_executor.tools_description,
-                }
+                },
+                config={'callbacks': [socket_stream_handler]}
             )["output"]
         except Exception as e:
             self._times_executed += 1
             if self._times_executed > self.max_retry_limit:
                 raise e
             result = self.execute_task(task, context, tools)
->>>>>>> 5b442e43
 
         if self.max_rpm:
             self._rpm_controller.stop_rpm_counter()
 
-<<<<<<< HEAD
-        return result
-
-    def set_cache_handler(self, cache_handler: CacheHandler) -> None:
-        """Set the cache handler for the agent.
-
-        Args:
-            cache_handler: An instance of the CacheHandler class.
-        """
-        self.tools_handler = ToolsHandler(socket_write_fn=self.step_callback)
-        if self.cache:
-            self.cache_handler = cache_handler
-            self.tools_handler.cache = cache_handler
-        self.create_agent_executor()
-=======
         # If there was any tool in self.tools_results that had result_as_answer
         # set to True, return the results of the last tool that had
         # result_as_answer set to True
         for tool_result in self.tools_results:  # type: ignore # Item "None" of "list[Any] | None" has no attribute "__iter__" (not iterable)
             if tool_result.get("result_as_answer", False):
                 result = tool_result["result"]
->>>>>>> 5b442e43
 
         return result
 
     def format_log_to_str(
-        self,
-        intermediate_steps: List[Tuple[AgentAction, str]],
-        observation_prefix: str = "Observation: ",
-        llm_prefix: str = "",
+            self,
+            intermediate_steps: List[Tuple[AgentAction, str]],
+            observation_prefix: str = "Observation: ",
+            llm_prefix: str = "",
     ) -> str:
         """Construct the scratchpad that lets the agent continue its thought process."""
         thoughts = ""
@@ -416,18 +311,13 @@
 
         bind = self.llm.bind(stop=stop_words)
 
-<<<<<<< HEAD
         parser_class = self.get_parser_class_for_llm()
         inner_agent = agent_args | execution_prompt | bind | parser_class(agent=self)
 
-=======
-        inner_agent = agent_args | execution_prompt | bind | CrewAgentParser(agent=self)
->>>>>>> 5b442e43
         self.agent_executor = CrewAgentExecutor(
             agent=RunnableAgent(runnable=inner_agent), **executor_args
         )
 
-<<<<<<< HEAD
     def get_parser_class_for_llm(self) -> Type[ReActSingleInputOutputParser]:
         return GeminiAgentParser if self._llm_is_gemini() else CrewAgentParser
 
@@ -435,20 +325,10 @@
         # not using isinstance() to avoid import and dependency on langchain-google-vertexai
         return "model_name='gemini" in str(self.llm)
 
-    def interpolate_inputs(self, inputs: Dict[str, Any]) -> None:
-        """Interpolate inputs into the agent description and backstory."""
-        if self._original_role is None:
-            self._original_role = self.role
-        if self._original_goal is None:
-            self._original_goal = self.goal
-        if self._original_backstory is None:
-            self._original_backstory = self.backstory
-=======
     def get_delegation_tools(self, agents: List[BaseAgent]):
         agent_tools = AgentTools(agents=agents)
         tools = agent_tools.tools()
         return tools
->>>>>>> 5b442e43
 
     def get_code_execution_tools(self):
         try:
@@ -460,25 +340,11 @@
                 "info", "Coding tools not available. Install crewai_tools. "
             )
 
-<<<<<<< HEAD
-    def format_log_to_str(
-            self,
-            intermediate_steps: List[Tuple[AgentAction, str]],
-            observation_prefix: str = "Observation: ",
-            llm_prefix: str = "",
-    ) -> str:
-        """Construct the scratchpad that lets the agent continue its thought process."""
-        thoughts = ""
-        for action, observation in intermediate_steps:
-            thoughts += action.log
-            thoughts += f"\n{observation_prefix}{observation}\n{llm_prefix}"
-        return thoughts
-=======
     def get_output_converter(self, llm, text, model, instructions):
         return Converter(llm=llm, text=text, model=model, instructions=instructions)
->>>>>>> 5b442e43
-
-    def _parse_tools(self, tools: List[Any]) -> List[LangChainTool]:  # type: ignore # Function "langchain_core.tools.tool" is not valid as a type
+
+    def _parse_tools(self, tools: List[Any]) -> List[
+        LangChainTool]:  # type: ignore # Function "langchain_core.tools.tool" is not valid as a type
         """Parse tools to be used for the task."""
         tools_list = []
         try:
