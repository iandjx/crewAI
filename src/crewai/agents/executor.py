import threading
import time
from typing import Any, Dict, Iterator, List, Optional, Tuple, Union

from langchain.agents import AgentExecutor
from langchain.agents.agent import ExceptionTool
from langchain.callbacks.manager import CallbackManagerForChainRun
from langchain_core.agents import AgentAction, AgentFinish, AgentStep
from langchain_core.exceptions import OutputParserException
from langchain_core.pydantic_v1 import root_validator
from langchain_core.tools import BaseTool
from langchain_core.utils.input import get_color_mapping
from pydantic import InstanceOf

from crewai.agents.tools_handler import ToolsHandler
from crewai.memory.entity.entity_memory_item import EntityMemoryItem
from crewai.memory.long_term.long_term_memory_item import LongTermMemoryItem
from crewai.memory.short_term.short_term_memory_item import ShortTermMemoryItem
from crewai.tools.tool_usage import ToolUsage, ToolUsageErrorException
from crewai.utilities import I18N
from crewai.utilities.converter import ConverterError
from crewai.utilities.evaluators.task_evaluator import TaskEvaluator


class CrewAgentExecutor(AgentExecutor):
    _i18n: I18N = I18N()
<<<<<<< HEAD
    name: str = ""
=======
    should_ask_for_human_input: bool = False
>>>>>>> 36aa69cf
    llm: Any = None
    iterations: int = 0
    task: Any = None
    tools_description: str = ""
    tools_names: str = ""
    original_tools: List[Any] = []
    crew_agent: Any = None
    crew: Any = None
    function_calling_llm: Any = None
    request_within_rpm_limit: Any = None
    tools_handler: InstanceOf[ToolsHandler] = None
    max_iterations: Optional[int] = 15
    have_forced_answer: bool = False
    force_answer_max_iterations: Optional[int] = None
    step_callback: Optional[Any] = None

    @root_validator()
    def set_force_answer_max_iterations(cls, values: Dict) -> Dict:
        values["force_answer_max_iterations"] = values["max_iterations"] - 2
        return values

    def _should_force_answer(self) -> bool:
        return (
            self.iterations == self.force_answer_max_iterations
        ) and not self.have_forced_answer

    def _create_short_term_memory(self, output) -> None:
        if (
            self.crew
            and self.crew.memory
            and "Action: Delegate work to co-worker" not in output.log
        ):
            memory = ShortTermMemoryItem(
                data=output.log,
                agent=self.crew_agent.role,
                metadata={
                    "observation": self.task.description,
                },
            )
            self.crew._short_term_memory.save(memory)

    def _create_long_term_memory(self, output) -> None:
        if self.crew and self.crew.memory:
            ltm_agent = TaskEvaluator(self.crew_agent)
            evaluation = ltm_agent.evaluate(self.task, output.log)

            if isinstance(evaluation, ConverterError):
                return

            long_term_memory = LongTermMemoryItem(
                task=self.task.description,
                agent=self.crew_agent.role,
                quality=evaluation.quality,
                datetime=str(time.time()),
                expected_output=self.task.expected_output,
                metadata={
                    "suggestions": evaluation.suggestions,
                    "quality": evaluation.quality,
                },
            )
            self.crew._long_term_memory.save(long_term_memory)

            for entity in evaluation.entities:
                entity_memory = EntityMemoryItem(
                    name=entity.name,
                    type=entity.type,
                    description=entity.description,
                    relationships="\n".join([f"- {r}" for r in entity.relationships]),
                )
                self.crew._entity_memory.save(entity_memory)

    def _call(
        self,
        inputs: Dict[str, str],
        run_manager: Optional[CallbackManagerForChainRun] = None,
    ) -> Dict[str, Any]:
        """Run text through and get agent response."""
        # Construct a mapping of tool name to tool for easy lookup
        name_to_tool_map = {tool.name: tool for tool in self.tools}
        # We construct a mapping from each tool to a color, used for logging.
        color_mapping = get_color_mapping(
            [tool.name.casefold() for tool in self.tools],
            excluded_colors=["green", "red"],
        )
        intermediate_steps: List[Tuple[AgentAction, str]] = []
        # Allowing human input given task setting
        if self.task.human_input:
            self.should_ask_for_human_input = True
        # Let's start tracking the number of iterations and time elapsed
        self.iterations = 0
        time_elapsed = 0.0
        start_time = time.time()

        # We now enter the agent loop (until it returns something).
        while self._should_continue(self.iterations, time_elapsed):
            if not self.request_within_rpm_limit or self.request_within_rpm_limit():
                next_step_output = self._take_next_step(
                    name_to_tool_map,
                    color_mapping,
                    inputs,
                    intermediate_steps,
                    run_manager=run_manager,
                )
                if self.step_callback:
                    self.step_callback(next_step_output)
                if isinstance(next_step_output, AgentFinish):
                    # Creating long term memory
                    create_long_term_memory = threading.Thread(
                        target=self._create_long_term_memory, args=(next_step_output,)
                    )
                    create_long_term_memory.start()

                    return self._return(
                        next_step_output, intermediate_steps, run_manager=run_manager
                    )

                intermediate_steps.extend(next_step_output)

                if len(next_step_output) == 1:
                    next_step_action = next_step_output[0]
                    # See if tool should return directly
                    tool_return = self._get_tool_return(next_step_action)
                    if tool_return is not None:
                        return self._return(
                            tool_return, intermediate_steps, run_manager=run_manager
                        )

                self.iterations += 1
                time_elapsed = time.time() - start_time
        output = self.agent.return_stopped_response(
            self.early_stopping_method, intermediate_steps, **inputs
        )

        return self._return(output, intermediate_steps, run_manager=run_manager)

    def _iter_next_step(
        self,
        name_to_tool_map: Dict[str, BaseTool],
        color_mapping: Dict[str, str],
        inputs: Dict[str, str],
        intermediate_steps: List[Tuple[AgentAction, str]],
        run_manager: Optional[CallbackManagerForChainRun] = None,
    ) -> Iterator[Union[AgentFinish, AgentAction, AgentStep]]:
        """Take a single step in the thought-action-observation loop.

        Override this to take control of how the agent makes and acts on choices.
        """
        try:
            if self._should_force_answer():
                error = self._i18n.errors("force_final_answer")
                output = AgentAction("_Exception", error, error)
                self.have_forced_answer = True
                yield AgentStep(action=output, observation=error)
                return

            intermediate_steps = self._prepare_intermediate_steps(intermediate_steps)

            # Call the LLM to see what to do.
            output = self.agent.plan(
                intermediate_steps,
                callbacks=run_manager.get_child() if run_manager else None,
                **inputs,
            )

        except OutputParserException as e:
            if isinstance(self.handle_parsing_errors, bool):
                raise_error = not self.handle_parsing_errors
            else:
                raise_error = False
            if raise_error:
                raise ValueError(
                    "An output parsing error occurred. "
                    "In order to pass this error back to the agent and have it try "
                    "again, pass `handle_parsing_errors=True` to the AgentExecutor. "
                    f"This is the error: {str(e)}"
                )
            str(e)
            if isinstance(self.handle_parsing_errors, bool):
                if e.send_to_llm:
                    observation = f"\n{str(e.observation)}"
                    str(e.llm_output)
                else:
                    observation = ""
            elif isinstance(self.handle_parsing_errors, str):
                observation = f"\n{self.handle_parsing_errors}"
            elif callable(self.handle_parsing_errors):
                observation = f"\n{self.handle_parsing_errors(e)}"
            else:
                raise ValueError("Got unexpected type of `handle_parsing_errors`")
            output = AgentAction("_Exception", observation, "")

            if run_manager:
                run_manager.on_agent_action(output, color="green")

            tool_run_kwargs = self.agent.tool_run_logging_kwargs()
            observation = ExceptionTool().run(
                output.tool_input,
                verbose=False,
                color=None,
                callbacks=run_manager.get_child() if run_manager else None,
                **tool_run_kwargs,
            )

            if self._should_force_answer():
                error = self._i18n.errors("force_final_answer")
                output = AgentAction("_Exception", error, error)
                yield AgentStep(action=output, observation=error)
                return

            yield AgentStep(action=output, observation=observation)
            return

        # If the tool chosen is the finishing tool, then we end and return.
        if isinstance(output, AgentFinish):
            if self.should_ask_for_human_input:
                # Making sure we only ask for it once, so disabling for the next thought loop
                self.should_ask_for_human_input = False
                human_feedback = self._ask_human_input(output.return_values["output"])
                action = AgentAction(
                    tool="Human Input", tool_input=human_feedback, log=output.log
                )
                yield AgentStep(
                    action=action,
                    observation=self._i18n.slice("human_feedback").format(
                        human_feedback=human_feedback
                    ),
                )
                return

            else:
                yield output
                return

        self._create_short_term_memory(output)

        actions: List[AgentAction]
        actions = [output] if isinstance(output, AgentAction) else output
        yield from actions

        for agent_action in actions:
            if run_manager:
                run_manager.on_agent_action(agent_action, color="green")

            tool_usage = ToolUsage(
                tools_handler=self.tools_handler,
                tools=self.tools,
                original_tools=self.original_tools,
                tools_description=self.tools_description,
                tools_names=self.tools_names,
                function_calling_llm=self.function_calling_llm,
                task=self.task,
                action=agent_action,
            )
            tool_calling = tool_usage.parse(agent_action.log)

            if isinstance(tool_calling, ToolUsageErrorException):
                observation = tool_calling.message
            else:
                if tool_calling.tool_name.casefold().strip() in [
                    name.casefold().strip() for name in name_to_tool_map
                ]:
                    observation = tool_usage.use(tool_calling, agent_action.log)
                else:
                    observation = self._i18n.errors("wrong_tool_name").format(
                        tool=tool_calling.tool_name,
                        tools=", ".join([tool.name.casefold() for tool in self.tools]),
                    )

            yield AgentStep(action=agent_action, observation=observation)

    def _ask_human_input(self, final_answer: dict) -> str:
        """Get human input."""
        return input(
            self._i18n.slice("getting_input").format(final_answer=final_answer)
        )<|MERGE_RESOLUTION|>--- conflicted
+++ resolved
@@ -24,11 +24,8 @@
 
 class CrewAgentExecutor(AgentExecutor):
     _i18n: I18N = I18N()
-<<<<<<< HEAD
     name: str = ""
-=======
     should_ask_for_human_input: bool = False
->>>>>>> 36aa69cf
     llm: Any = None
     iterations: int = 0
     task: Any = None
