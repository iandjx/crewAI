--- conflicted
+++ resolved
@@ -319,18 +319,9 @@
     def _run_hierarchical_process(self) -> str:
         """Creates and assigns a manager agent to make sure the crew completes the tasks."""
 
-<<<<<<< HEAD
-        i18n = I18N(language=self.language, language_file=self.language_file)
-
-        try:
-            self.manager_agent.allow_delegation = (
-                True  # Forcing Allow delegation to the manager
-            )
-=======
         i18n = I18N(prompt_file=self.prompt_file)
         if self.manager_agent is not None:
             self.manager_agent.allow_delegation = True
->>>>>>> 809b4b22
             manager = self.manager_agent
             if len(manager.tools) > 0:
                 raise Exception("Manager agent should not have tools")
