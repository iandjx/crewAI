import json
import uuid
from typing import Any, Dict, List, Optional, Union

from langchain_core.callbacks import BaseCallbackHandler
from pydantic import (
    UUID4,
    BaseModel,
    ConfigDict,
    Field,
    InstanceOf,
    Json,
    PrivateAttr,
    field_validator,
    model_validator,
)
from pydantic_core import PydanticCustomError

from crewai.agent import Agent
from crewai.agents.cache import CacheHandler
from crewai.memory.entity.entity_memory import EntityMemory
from crewai.memory.long_term.long_term_memory import LongTermMemory
from crewai.memory.short_term.short_term_memory import ShortTermMemory
from crewai.process import Process
from crewai.task import Task
from crewai.telemetry import Telemetry
from crewai.tools.agent_tools import AgentTools
from crewai.utilities import I18N, FileHandler, Logger, RPMController
import agentops


class Crew(BaseModel):
    """
    Represents a group of agents, defining how they should collaborate and the tasks they should perform.

    Attributes:
        tasks: List of tasks assigned to the crew.
        agents: List of agents part of this crew.
        manager_llm: The language model that will run manager agent.
        memory: Whether the crew should use memory to store memories of it's execution.
        manager_callbacks: The callback handlers to be executed by the manager agent when hierarchical process is used
        cache: Whether the crew should use a cache to store the results of the tools execution.
        function_calling_llm: The language model that will run the tool calling for all the agents.
        process: The process flow that the crew will follow (e.g., sequential, hierarchical).
        verbose: Indicates the verbosity level for logging during execution.
        config: Configuration settings for the crew.
        max_rpm: Maximum number of requests per minute for the crew execution to be respected.
        id: A unique identifier for the crew instance.
        full_output: Whether the crew should return the full output with all tasks outputs or just the final output.
        task_callback: Callback to be executed after each task for every agents execution.
        step_callback: Callback to be executed after each step for every agents execution.
        share_crew: Whether you want to share the complete crew infromation and execution with crewAI to make the library better, and allow us to train models.
    """

    __hash__ = object.__hash__  # type: ignore
    _execution_span: Any = PrivateAttr()
    _rpm_controller: RPMController = PrivateAttr()
    _logger: Logger = PrivateAttr()
    _file_handler: FileHandler = PrivateAttr()
    _cache_handler: InstanceOf[CacheHandler] = PrivateAttr(default=CacheHandler())
    _short_term_memory: Optional[InstanceOf[ShortTermMemory]] = PrivateAttr()
    _long_term_memory: Optional[InstanceOf[LongTermMemory]] = PrivateAttr()
    _entity_memory: Optional[InstanceOf[EntityMemory]] = PrivateAttr()

    cache: bool = Field(default=True)
    model_config = ConfigDict(arbitrary_types_allowed=True)
    tasks: List[Task] = Field(default_factory=list)
    agents: List[Agent] = Field(default_factory=list)
    process: Process = Field(default=Process.sequential)
    verbose: Union[int, bool] = Field(default=0)
    memory: bool = Field(
        default=False,
        description="Whether the crew should use memory to store memories of it's execution",
    )
    embedder: Optional[dict] = Field(
        default={"provider": "openai"},
        description="Configuration for the embedder to be used for the crew.",
    )
    usage_metrics: Optional[dict] = Field(
        default=None,
        description="Metrics for the LLM usage during all tasks execution.",
    )
    full_output: Optional[bool] = Field(
        default=False,
        description="Whether the crew should return the full output with all tasks outputs or just the final output.",
    )
    manager_llm: Optional[Any] = Field(
        description="Language model that will run the agent.", default=None
    )
    manager_agent: Optional[Any] = Field(
        description="Custom agent that will be used as manager.", default=None
    )
    manager_callbacks: Optional[List[InstanceOf[BaseCallbackHandler]]] = Field(
        default=None,
        description="A list of callback handlers to be executed by the manager agent when hierarchical process is used",
    )
    function_calling_llm: Optional[Any] = Field(
        description="Language model that will run the agent.", default=None
    )
    config: Optional[Union[Json, Dict[str, Any]]] = Field(default=None)
    id: UUID4 = Field(default_factory=uuid.uuid4, frozen=True)
    share_crew: Optional[bool] = Field(default=False)
    step_callback: Optional[Any] = Field(
        default=None,
        description="Callback to be executed after each step for all agents execution.",
    )
    task_callback: Optional[Any] = Field(
        default=None,
        description="Callback to be executed after each task for all agents execution.",
    )
    max_rpm: Optional[int] = Field(
        default=None,
        description="Maximum number of requests per minute for the crew execution to be respected.",
    )
    language: str = Field(
        default="en",
        description="Language used for the crew, defaults to English.",
    )
    language_file: str = Field(
        default=None,
        description="Path to the language file to be used for the crew.",
    )
    output_log_file: Optional[Union[bool, str]] = Field(
        default=False,
        description="output_log_file",
    )

    @field_validator("id", mode="before")
    @classmethod
    def _deny_user_set_id(cls, v: Optional[UUID4]) -> None:
        """Prevent manual setting of the 'id' field by users."""
        if v:
            raise PydanticCustomError(
                "may_not_set_field", "The 'id' field cannot be set by the user.", {}
            )

    @field_validator("config", mode="before")
    @classmethod
    def check_config_type(
        cls, v: Union[Json, Dict[str, Any]]
    ) -> Union[Json, Dict[str, Any]]:
        """Validates that the config is a valid type.
        Args:
            v: The config to be validated.
        Returns:
            The config if it is valid.
        """

        # TODO: Improve typing
        return json.loads(v) if isinstance(v, Json) else v  # type: ignore

    @model_validator(mode="after")
    def set_private_attrs(self) -> "Crew":
        """Set private attributes."""
        self._cache_handler = CacheHandler()
        self._logger = Logger(self.verbose)
        if self.output_log_file:
            self._file_handler = FileHandler(self.output_log_file)
        self._rpm_controller = RPMController(max_rpm=self.max_rpm, logger=self._logger)
        self._telemetry = Telemetry()
        self._telemetry.set_tracer()
        self._telemetry.crew_creation(self)
        return self

    @model_validator(mode="after")
    def create_crew_memory(self) -> "Crew":
        """Set private attributes."""
        if self.memory:
            self._long_term_memory = LongTermMemory()
            self._short_term_memory = ShortTermMemory(embedder_config=self.embedder)
            self._entity_memory = EntityMemory(embedder_config=self.embedder)
        return self

    @model_validator(mode="after")
    def check_manager_llm(self):
        """Validates that the language model is set when using hierarchical process."""
        if self.process == Process.hierarchical and (
            not self.manager_llm and not self.manager_agent
        ):
            raise PydanticCustomError(
                "missing_manager_llm",
                "Attribute `manager_llm` is required when using hierarchical process.",
                {},
            )
        return self

    @model_validator(mode="after")
    def check_config(self):
        """Validates that the crew is properly configured with agents and tasks."""
        if not self.config and not self.tasks and not self.agents:
            raise PydanticCustomError(
                "missing_keys",
                "Either 'agents' and 'tasks' need to be set or 'config'.",
                {},
            )

        if self.config:
            self._setup_from_config()

        if self.agents:
            for agent in self.agents:
                if self.cache:
                    agent.set_cache_handler(self._cache_handler)
                if self.max_rpm:
                    agent.set_rpm_controller(self._rpm_controller)
        return self

    def _setup_from_config(self):
        assert self.config is not None, "Config should not be None."

        """Initializes agents and tasks from the provided config."""
        if not self.config.get("agents") or not self.config.get("tasks"):
            raise PydanticCustomError(
                "missing_keys_in_config", "Config should have 'agents' and 'tasks'.", {}
            )

        self.process = self.config.get("process", self.process)
        self.agents = [Agent(**agent) for agent in self.config["agents"]]
        self.tasks = [self._create_task(task) for task in self.config["tasks"]]

    def _create_task(self, task_config: Dict[str, Any]) -> Task:
        """Creates a task instance from its configuration.

        Args:
            task_config: The configuration of the task.

        Returns:
            A task instance.
        """
        task_agent = next(
            agt for agt in self.agents if agt.role == task_config["agent"]
        )
        del task_config["agent"]
        return Task(**task_config, agent=task_agent)

    def kickoff(self, inputs: Optional[Dict[str, Any]] = {}) -> str:
        """Starts the crew to work on its assigned tasks."""
        self._execution_span = self._telemetry.crew_execution_span(self)
        self._interpolate_inputs(inputs)
        self._set_tasks_callbacks()

        i18n = I18N(language=self.language, language_file=self.language_file)
        agentops.set_parent_key("daebe730-f54d-4af5-98df-e6946fb76d13")

        for agent in self.agents:
            agent.i18n = i18n
            agent.crew = self

            if not agent.function_calling_llm:
                agent.function_calling_llm = self.function_calling_llm
            if not agent.step_callback:
                agent.step_callback = self.step_callback

            agent.create_agent_executor()

        metrics = []

        if self.process == Process.sequential:
            result = self._run_sequential_process()
        elif self.process == Process.hierarchical:
            result, manager_metrics = self._run_hierarchical_process()
            metrics.append(manager_metrics)

        else:
            raise NotImplementedError(
                f"The process '{self.process}' is not implemented yet."
            )


        metrics = metrics + [
            agent._token_process.get_summary() for agent in self.agents
        ]
        self.usage_metrics = {
            key: sum([m[key] for m in metrics if m is not None]) for key in metrics[0]
        }

        return result

    def _run_sequential_process(self) -> str:
        """Executes tasks sequentially and returns the final output."""
        task_output = ""
        for task in self.tasks:
            if task.agent.allow_delegation:
                agents_for_delegation = [
                    agent for agent in self.agents if agent != task.agent
                ]
                if len(self.agents) > 1 and len(agents_for_delegation) > 0:
                    task.tools += AgentTools(agents=agents_for_delegation).tools()

            role = task.agent.role if task.agent is not None else "None"
            self._logger.log("debug", f"== Working Agent: {role}", color="bold_purple")
            self._logger.log(
                "info", f"== Starting Task: {task.description}", color="bold_purple"
            )

            if self.output_log_file:
                self._file_handler.log(
                    agent=role, task=task.description, status="started"
                )

            output = task.execute(context=task_output)
            if not task.async_execution:
                task_output = output

            role = task.agent.role if task.agent is not None else "None"
            self._logger.log("debug", f"== [{role}] Task output: {task_output}\n\n")

            if self.output_log_file:
                self._file_handler.log(agent=role, task=task_output, status="completed")

        self._finish_execution(task_output)
        return self._format_output(task_output)

    def _run_hierarchical_process(self) -> str:
        """Creates and assigns a manager agent to make sure the crew completes the tasks."""

        i18n = I18N(language=self.language, language_file=self.language_file)
<<<<<<< HEAD
        manager = Agent(
            role=i18n.retrieve("hierarchical_manager_agent", "role"),
            goal=i18n.retrieve("hierarchical_manager_agent", "goal"),
            backstory=i18n.retrieve("hierarchical_manager_agent", "backstory"),
            tools=AgentTools(agents=self.agents).tools(),
            llm=self.manager_llm,
            verbose=True,
            step_callback=self.step_callback
        )
=======
        try:
            self.manager_agent.allow_delegation = (
                True  # Forcing Allow delegation to the manager
            )
            manager = self.manager_agent
        except:
            manager = Agent(
                role=i18n.retrieve("hierarchical_manager_agent", "role"),
                goal=i18n.retrieve("hierarchical_manager_agent", "goal"),
                backstory=i18n.retrieve("hierarchical_manager_agent", "backstory"),
                tools=AgentTools(agents=self.agents).tools(),
                llm=self.manager_llm,
                verbose=True,
            )
>>>>>>> 3d525759

        task_output = ""
        for task in self.tasks:
            self._logger.log("debug", f"Working Agent: {manager.role}")
            self._logger.log("info", f"Starting Task: {task.description}")

            if self.output_log_file:
                self._file_handler.log(
                    agent=manager.role, task=task.description, status="started"
                )

            task_output = task.execute(
                agent=manager, context=task_output, tools=manager.tools
            )

            self._logger.log("debug", f"[{manager.role}] Task output: {task_output}")

            if self.output_log_file:
                self._file_handler.log(
                    agent=manager.role, task=task_output, status="completed"
                )

        self._finish_execution(task_output)
        return self._format_output(task_output), manager._token_process.get_summary()

    def _set_tasks_callbacks(self) -> str:
        """Sets callback for every task suing task_callback"""
        for task in self.tasks:
            self.task_callback = task.callback

    def _interpolate_inputs(self, inputs: Dict[str, Any]) -> str:
        """Interpolates the inputs in the tasks and agents."""
        [task.interpolate_inputs(inputs) for task in self.tasks]
        [agent.interpolate_inputs(inputs) for agent in self.agents]

    def _format_output(self, output: str) -> str:
        """Formats the output of the crew execution."""
        if self.full_output:
            return {
                "final_output": output,
                "tasks_outputs": [task.output for task in self.tasks if task],
            }
        else:
            return output

    def _finish_execution(self, output) -> None:
        if self.max_rpm:
            self._rpm_controller.stop_rpm_counter()
        agentops.end_session(end_state="Success", end_state_reason="Finished Execution")
        self._telemetry.end_crew(self, output)

    def __repr__(self):
        return f"Crew(id={self.id}, process={self.process}, number_of_agents={len(self.agents)}, number_of_tasks={len(self.tasks)})"<|MERGE_RESOLUTION|>--- conflicted
+++ resolved
@@ -315,17 +315,7 @@
         """Creates and assigns a manager agent to make sure the crew completes the tasks."""
 
         i18n = I18N(language=self.language, language_file=self.language_file)
-<<<<<<< HEAD
-        manager = Agent(
-            role=i18n.retrieve("hierarchical_manager_agent", "role"),
-            goal=i18n.retrieve("hierarchical_manager_agent", "goal"),
-            backstory=i18n.retrieve("hierarchical_manager_agent", "backstory"),
-            tools=AgentTools(agents=self.agents).tools(),
-            llm=self.manager_llm,
-            verbose=True,
-            step_callback=self.step_callback
-        )
-=======
+
         try:
             self.manager_agent.allow_delegation = (
                 True  # Forcing Allow delegation to the manager
@@ -340,7 +330,6 @@
                 llm=self.manager_llm,
                 verbose=True,
             )
->>>>>>> 3d525759
 
         task_output = ""
         for task in self.tasks:
